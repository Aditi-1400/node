--- conflicted
+++ resolved
@@ -1,9 +1,5 @@
-<<<<<<< HEAD
 BUILDTYPE ?= Release
-=======
 PYTHON ?= python
-WAF    = $(PYTHON) tools/waf-light
->>>>>>> cc5cea35
 
 ifeq ($(BUILDTYPE),Release)
 all: out/Makefile node
@@ -52,13 +48,8 @@
 	$(PYTHON) tools/test.py --mode=release --valgrind simple message
 
 test-all: all
-<<<<<<< HEAD
 	python tools/test.py --mode=debug,release
 	$(MAKE) test-npm
-=======
-	$(PYTHON) tools/test.py --mode=debug,release
-	make test-npm
->>>>>>> cc5cea35
 
 test-all-http1: all
 	$(PYTHON) tools/test.py --mode=debug,release --use-http1
@@ -148,29 +139,9 @@
 docclean:
 	-rm -rf out/doc
 
-<<<<<<< HEAD
-VERSION=$(shell git describe)
-=======
-clean:
-	$(WAF) clean
-	-find tools -name "*.pyc" | xargs rm -f
-
-distclean: docclean
-	-find tools -name "*.pyc" | xargs rm -f
-	-rm -rf dist-osx
-	-rm -rf out/ node node_g
-
-check:
-	@tools/waf-light check
-
 VERSION=v$(shell $(PYTHON) tools/getnodeversion.py)
->>>>>>> cc5cea35
 TARNAME=node-$(VERSION)
 
-#dist: doc/node.1 doc/api
-<<<<<<< HEAD
-dist: doc
-=======
 dist: $(TARBALL) $(PKG)
 
 PKGDIR=out/dist-osx
@@ -187,7 +158,6 @@
 		--out $(PKG)
 
 $(TARBALL): out/doc
->>>>>>> cc5cea35
 	git archive --format=tar --prefix=$(TARNAME)/ HEAD | tar xf -
 	mkdir -p $(TARNAME)/doc
 	cp doc/node.1 $(TARNAME)/doc/node.1
