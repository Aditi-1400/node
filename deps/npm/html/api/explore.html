--- conflicted
+++ resolved
@@ -24,11 +24,7 @@
 
 <p>The first element in the 'args' parameter must be a package name.  After that is the optional command, which can be any number of strings. All of the strings will be combined into one, space-delimited command.</p>
 </div>
-<<<<<<< HEAD
-<p id="footer">explore &mdash; npm@1.1.18</p>
-=======
-<p id="footer">explore &mdash; npm@1.1.21</p>
->>>>>>> 992e3464
+<p id="footer">explore &mdash; npm@1.1.0-2</p>
 <script>
 ;(function () {
 var wrapper = document.getElementById("wrapper")
